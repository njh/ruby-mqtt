--- conflicted
+++ resolved
@@ -5,14 +5,6 @@
   # Class representing a MQTT Packet
   # Performs binary encoding and decoding of headers
   class MQTT::Packet
-<<<<<<< HEAD
-    attr_reader   :duplicate    # Duplicate delivery flag
-    attr_reader   :retain       # Retain flag
-    attr_reader   :qos          # Quality of Service level
-    attr_reader   :body_length  # The length of the parsed packet body
-    attr_accessor :creation_timestamp # Timestamp of publishing/receiving
-=======
->>>>>>> 7cb5b136
 
     # Duplicate delivery flag
     attr_reader :duplicate
@@ -25,6 +17,9 @@
 
     # The length of the parsed packet body
     attr_reader :body_length
+
+    # Timestamp of publishing/receiving
+    attr_accessor :creation_timestamp
 
     # Default attribute values
     ATTR_DEFAULTS = {
@@ -122,12 +117,8 @@
 
     # Create a new empty packet
     def initialize(args={})
-<<<<<<< HEAD
-      update_attributes(DEFAULTS.merge(args))
+      update_attributes(ATTR_DEFAULTS.merge(args))
       @creation_timestamp = Time.now.to_i
-=======
-      update_attributes(ATTR_DEFAULTS.merge(args))
->>>>>>> 7cb5b136
     end
 
     def update_attributes(attr={})
@@ -584,11 +575,8 @@
     # Class representing an MQTT Publish Release packet
     class Pubrel < MQTT::Packet
       attr_accessor :message_id
-<<<<<<< HEAD
-      DEFAULTS = {:message_id => 0,:qos => 1}
-=======
-      ATTR_DEFAULTS = {:message_id => 0}
->>>>>>> 7cb5b136
+
+      ATTR_DEFAULTS = {:message_id => 0,:qos => 1}
 
       # Create a new Publish Release packet
       def initialize(args={})
